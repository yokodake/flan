--- conflicted
+++ resolved
@@ -1,137 +1,148 @@
-<<<<<<< HEAD
-use std::io::BufRead;
-use std::io::Read;
+//! The syntax module
+//!
+//! There are 4 meaningful tokens, anything else is considered text:
+//! - `#{` variants opening delimiter
+//! - `##` variants element separator
+//! - `}#` veriants closing delimiter
+//! - `#$IDENTIFIER#` variables where IDENTIFIER is made of alphanumeric characters or `!%&'*+-./:<=>?@_`
+//!
+//! There are two escapes (`\#` and `\\`), separators (`##`) need not to be escaped *outside* of variants.
 
-type RawText = Vec<u8>;
-// use syntax::codemap::Spanned;
-pub struct SReader<T>(std::io::BufReader<T>);
-impl<T> Read for SReader<T> {
-    fn read(&mut self, buf: &mut [u8]) -> std::io::Result<usize> {
-        self.read(buf)
+#![allow(dead_code)]
+use core::str::Chars;
+
+use crate::codemap::{span, Pos, Spanned};
+use crate::error;
+
+/// a `Lexer` is wrapper around a Buffered Reader
+/// a stream of tokens is just like an iterator, so calling `next()` should yield the next token from the source.
+pub struct Lexer<'a> {
+    src: Chars<'a>,
+    /// current position in the reader, helps for Spanned<>
+    pos: Pos,
+    /// number of Open Variant Delimiters
+    nesting: usize, // @NOTE usize is probably overkill
+}
+
+/// static items are not allowed inside implementations
+static var_syms: &str = "!%&'*+-./:<=>?@_";
+
+impl<'a> Lexer<'a> {
+    fn new(input: &'a str) -> Lexer<'a> {
+        Lexer {
+            src: input.chars(),
+            /// current position, therefore the index of the result of getc()
+            pos: Pos::from(0),
+            nesting: 0,
+        }
     }
-}
-impl<T> BufRead for SReader<T> {
-    fn fill_buf(&mut self) -> std::io::Result<&[u8]> {
-        self.fill_buf()
+    /// get the next character without consuming it
+    fn peek1(&self) -> char {
+        self.peek(0)
+    }
+    /// get the nth character without consuming any
+    fn peek(&self, n: usize) -> char {
+        self.src.clone().nth(n).unwrap_or('\0') // EOF
+    }
+    /// consumes and
+    fn getc(&mut self) -> Option<char> {
+        self.src.next()
+    }
+    /// returns the next token
+    pub fn next_token(&mut self) -> Token {
+        let start = self.pos;
+        while let Some(c) = self.getc() {
+            match c {
+                '\\' => {
+                    self.getc();
+                }
+                '#' => match self.peek1() {
+                    '{' => return self.lex_openv(start),
+                    '$' => return self.lex_var(start),
+                    '#' => {
+                        if self.nesting > 0 {
+                            return self.lex_separator(start);
+                        } else {
+                            // separators have no meaning outside of variants, therefore we can skip them.
+                            self.getc();
+                            // @TODO if peek1 + peek2 is a meaningful token emit warning for not escaping current token.
+                        }
+                    }
+                    _ => continue,
+                },
+                '}' => {
+                    if self.peek1() == '#' {
+                        return self.lex_closev(start);
+                    } else {
+                        continue;
+                    }
+                }
+                _ => continue,
+            };
+        }
+        Spanned::new(EOF, self.pos, self.pos + 1)
     }
 
-    fn consume(&mut self, amt: usize) {
-        self.consume(amt);
+    pub fn is_varsymbol(c: char) -> bool {
+        c.is_alphanumeric() || var_syms.contains(c)
+    }
+
+    pub fn lex_var(&mut self, start: Pos) -> Token {
+        self.getc(); // eat the '$'
+        while let Some(c) = self.getc() {
+            if Self::is_varsymbol(c) {
+                continue;
+            } else if c == '#' {
+                return Token::new(Var, start, self.pos);
+            } else {
+                todo!("lex_var: error");
+            }
+        }
+        // @TODO error reporting
+        todo!("lex_var: error")
+    }
+    pub fn lex_openv(&mut self, start: Pos) -> Token {
+        self.getc(); // eat the '{'
+        self.nesting += 1;
+        Token::new(Openv, start, self.pos)
+    }
+    pub fn lex_closev(&mut self, start: Pos) -> Token {
+        self.getc(); // eat the '#'
+
+        self.nesting -= 1; // @FIXME check whether we're not negative
+        Token::new(Openv, start, self.pos)
+    }
+    pub fn lex_separator(&mut self, start: Pos) -> Token {
+        self.getc(); // eat the '#'
+        Token::new(Sepv, start, self.pos)
     }
 }
 
-impl<T> Iterator for SReader<T> {
-    type Item = u8;
-    fn next(&mut self) -> Option<Self::Item> {
-        let mut buf = Vec::new();
-        match self.read_until(b'&', &mut buf) {
-            Ok(n) => {
-                if (buf[n - 1]) {
-                    Some(Text())
-                }
-            }
-            _ => None,
-        }
-    }
-}
+#[allow(dead_code)]
+pub const OPENV: &str = "#{";
+#[allow(dead_code)]
+pub const CLOSEV: &str = "}#";
+#[allow(dead_code)]
+pub const SEPV: &str = "##";
+#[allow(dead_code)]
+pub const PREVAR: &str = "#$";
+#[allow(dead_code)]
+pub const ENDVAR: char = '#';
+// e.g. #$Key# = #{ $HOME ## foo_bar ## }#
 
-=======
-#![allow(dead_code)]
-use std::io::BufRead;
-use std::io::Read;
-
-// use syntax::codemap::Spanned;
-
-pub struct Parser<R>{reader: std::io::BufReader<R>, pos: u32}
-
-impl<R: Read> Parser<R> {
-    fn new(source : R) -> Parser<R> {
-        Parser{reader: std::io::BufReader::new(source), pos: 0}
-    }
-}
-
-impl<R: Read> Read for Parser<R> {
-    fn read(&mut self, buf: &mut [u8]) -> std::io::Result<usize> {
-        self.reader.read(buf).and_then(|n| {self.pos += 1; Ok(n)})
-    }
-}
-impl<R: Read> BufRead for Parser<R> {
-    fn fill_buf(&mut self) -> std::io::Result<&[u8]> {
-        self.reader.fill_buf()
-    }
-
-    fn consume(&mut self, amt: usize) {
-        self.reader.consume(amt)
-    }
-}
-
-impl<R: Read> Iterator for Parser<R> {
-    type Item = Term_;
-
-    fn next<'a>(&'a mut self) -> Option<Self::Item> {
-        let mut buf = Vec::new();
-        match self.read_until(b'&', &mut buf) {
-            Ok(n) => {
-                if buf[n - 1] != NDELIM as u8 || buf[n - 2] == b'\\' {
-                    let bx : Box<[u8]> = buf.into_boxed_slice();
-                    // SAFETY
-                    let s : &str = unsafe { std::str::from_utf8_unchecked(bx.as_ref()) };
-                    let bs = Box::from(s);
-                    Some(Term_::Text(Box::from(bs)))
-                } else {
-                    None
-                }
-            }
-            _ => None,
-        }
-    }
-}
-
->>>>>>> 260062d3
-// terminal tokens
-pub const OPENS: &str = "&{";
-pub const CLOSES: &str = "}&";
-pub const SEPS: &str = "&|&";
-pub const PREVAR: &str = "&&";
-pub const NDELIM: char = '&';
-// e.g. &&Key = &{ $HOME &|& foo_bar &|& }&
-
-pub type Terms = Vec<Term>;
-pub type Term = Spanned<Term_>;
-pub type Alt = Spanned<Alt_>;
+pub type Token = Spanned<TokenK>;
 pub type Name = String;
 #[derive(Clone, PartialEq, PartialOrd, Eq, Ord, Debug, Hash)]
-pub enum Term_ {
-<<<<<<< HEAD
-    Text(),
-    Var(Name),
-    Sum(Vec<Alt>),
+pub enum TokenK {
+    Text,
+    /// `#$identifier`
+    Var,
+    /// `#{`
+    Openv,
+    /// `}#`
+    Closev,
+    /// `##`
+    Sepv,
+    EOF,
 }
-=======
-    Text(Box<str>),
-    Var(Name),
-    Sum(Vec<Alt>),
-}
-pub use Term_::*;
->>>>>>> 260062d3
-#[derive(Clone, PartialEq, PartialOrd, Eq, Ord, Debug, Hash)]
-pub struct Alt_ {
-    pub name: Option<Name>,
-    pub node: Terms,
-}
-impl Alt_ {
-    pub fn has_name(&self) -> bool {
-        self.name.is_some()
-    }
-}
-#[derive(Clone, PartialEq, PartialOrd, Eq, Ord, Debug, Hash)]
-pub struct Spanned<T> {
-    pub node: T,
-    pub span: Span,
-}
-#[derive(Clone, PartialEq, PartialOrd, Eq, Ord, Debug, Hash)]
-pub struct Span {
-    // pub lo: u64,
-// pub hi: u64,
-// pub filename: String
-}+pub use TokenK::*;